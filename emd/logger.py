--- conflicted
+++ resolved
@@ -44,13 +44,8 @@
 formatters:
   brief:
     format: '{prefix} %(message)s'
-<<<<<<< HEAD
-  detail:
-    format: '[%(asctime)s] {prefix} %(levelname)-8s %(funcName)14s : %(message)s'
-=======
   default:
     format: '[%(asctime)s] {prefix} %(levelname)-8s %(funcName)20s : %(message)s'
->>>>>>> d23d7824
     datefmt: '%H:%M:%S'
   verbose:
     format: '[%(asctime)s] {prefix} - %(levelname)s - emd.%(module)s:%(lineno)s - %(funcName)20s() : %(message)s'
