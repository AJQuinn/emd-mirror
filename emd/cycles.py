#!/usr/bin/python

# vim: set expandtab ts=4 sw=4:

"""
Identification and analysis of cycles in an oscillatory signal.

Routines:
  bin_by_phase
  phase_align
  get_cycle_vector
  get_cycle_stat
  get_chain_stat
  get_control_points
  get_cycle_chain
  mean_vector
  basis_project


"""
<<<<<<< HEAD
import re
import logging
=======

import re
>>>>>>> 0c550eea
import warnings
import numpy as np
from scipy import interpolate as interp
from scipy import spatial

from . import spectra, utils, sift, _cycles_support
from .support import ensure_equal_dims, ensure_vector, ensure_2d, ensure_1d_with_singleton

# Housekeeping for logging
logger = logging.getLogger(__name__)


<<<<<<< HEAD

###################################################
# CYCLE IDENTIFICATION


=======
###################################################
# CYCLE IDENTIFICATION


>>>>>>> 0c550eea
def get_cycle_inds(*args, **kwargs):
    msg = "WARNING: 'emd.cycles.get_cycle_inds' is deprecated and " + \
          "will be removed in a future version of EMD. Please change to use " + \
          "'emd.cycles.get_cycle_vector' to remove this warning and " + \
          "future-proof your code"

    warnings.warn(msg)
    logger.warning(msg)
    return get_cycle_vector(*args, **kwargs)


def get_cycle_vector(phase, return_good=True, mask=None,
                     imf=None, phase_step=1.5 * np.pi,
                     phase_edge=np.pi / 12):
<<<<<<< HEAD
    """Identify cycles within a instantaneous phase time-course and, optionally,
=======
    """
    Identify cycles within a instantaneous phase time-course and, optionally,
>>>>>>> 0c550eea
    remove 'bad' cycles by a number of criteria.

    Parameters
    ----------
    phase : ndarray
        Input vector of Instantaneous Phase values
    return_good : bool
        Boolean indicating whether 'bad' cycles should be removed (Default value = True)
    mask : ndarray
        Vector of mask values that should be ignored (Default value = None)
    imf : ndarray
        Optional array of IMFs to used for control point identification when
        identifying good/bad cycles (Default value = None)
    phase_step : float
        Minimum value in the differential of the wrapped phase to identify a
        cycle transition (Default value = 1.5*np.pi)
    phase_edge : float
        Maximum distance from 0 or 2pi for the first and last phase value in a
        good cycle. Only used when return_good is True
        (Default value = np.pi/12)

    Returns
    -------
    ndarray
        Vector of integers indexing the location of each cycle

    Notes
    -----
    Good cycles are those with
    1 : A strictly positively increasing phase
    2 : A phase starting within phase_step of zero (ie 0 < x < phase_edge)
    3 : A phase ending within phase_step of 2pi (is 2pi-phase_edge < x < 2pi)
    4 : A set of 4 unique control points (asc-zero, peak, desc-zero & trough)

    Good cycles can be idenfied with:
    >> good_cycles = emd.utils.get_cycle_vector( phase )

    The total number of cycles is then
    >> good_cycles.max()

    Indices where good cycles is zero do not contain a valid cycle
    bad_segments = good_cycles>0

    A single cycle can be isolated by matching its index, eg for the 5th cycle
    cycle_5_inds = good_cycles==5

    """
    # Preamble
    logger.info('STARTED: get cycle indices')
    if mask is not None:
        phase, mask = ensure_2d([phase, mask], ['phase', 'mask'], 'get_cycle_vector')
        ensure_equal_dims((phase, mask), ('phase', 'mask'), 'get_cycle_vector', dim=0)
    else:
        phase = ensure_2d([phase], ['phase'], 'get_cycle_vector')

    logger.debug('computing on {0} samples over {1} IMFs '.format(phase.shape[0],
                                                                  phase.shape[1]))
    if mask is not None:
        logger.debug('{0} ({1}%) samples masked out'.format(mask.sum(), np.round(100*(mask.sum()/phase.shape[0]), 2)))

    # Main body

    if phase.max() > 2 * np.pi:
        print('Wrapping phase')
        phase = utils.wrap_phase(phase)

    cycles = np.zeros_like(phase, dtype=int) - 1

    for ii in range(phase.shape[1]):

        inds = np.where(np.abs(np.diff(phase[:, ii])) > phase_step)[0] + 1

        # No Cycles to be found
        if len(inds) == 0:
            continue

        # Include first and last cycles,
        # These are likely to be bad/incomplete in real data but we should
        # check anyway
        if inds[0] >= 1:
            inds = np.r_[0, inds]
        if inds[-1] <= phase.shape[0] - 1:
            inds = np.r_[inds, phase.shape[0] - 1]

        unwrapped = np.unwrap(phase[:, ii], axis=0)

        count = 0
        for jj in range(len(inds) - 1):

            if mask is not None:
                # Ignore cycle if a part of it is masked out
                if any(~mask[inds[jj]:inds[jj + 1]]):
                    continue

            phase = unwrapped[inds[jj]:inds[jj + 1]]

            if return_good:
                cycle_checks = is_good(phase, ret_all_checks=True, phase_edge=phase_edge)
            else:
                # Pretend eveything is ok
                cycle_checks = np.ones((4,), dtype=bool)

            # Add cycle to list if the checks are good
            if all(cycle_checks):
                cycles[inds[jj]:inds[jj + 1], ii] = count
                count += 1

        logger.info('found {0} cycles in IMF-{1}'.format(cycles[:, ii].max(), ii))

    logger.info('COMPLETED: get cycle indices')
    return cycles


def get_subset_vector(valids):
    subset_vect = np.zeros_like(valids).astype(int) - 1
    count = 0
    for ii in range(len(valids)):
        if valids[ii] == 0:
            subset_vect[ii] = -1
        else:
            subset_vect[ii] = count
            count += 1
    return subset_vect


def get_chain_vector(subset_vect):

    chain_inds = np.where(subset_vect > -1)[0]
    dchain_inds = np.r_[1, np.diff(chain_inds)]
    chainv = np.zeros_like(chain_inds)-1

    count = 0
    for ii in range(len(chain_inds)):
        if dchain_inds[ii] == 1:
            chainv[ii] = count
        elif dchain_inds[ii] > 1:
            count += 1
            chainv[ii] = count
    return chainv


def get_cycle_vector_from_waveform(imf, cycle_start='peaks'):
    """
    ASSUMING LOCALLY SYMMETRICAL SIGNALS!!
    """
    imf = ensure_1d_with_singleton([imf], ['imf'], 'get_cycle_vector_from_waveform')

    if cycle_start == 'desc':
        print("'desc' is Not implemented yet")
        raise ValueError

    cycles = np.zeros_like(imf)
    for ii in range(imf.shape[1]):
        peak_loc, peak_mag = sift._find_extrema(imf[:, ii])
        trough_loc, trough_mag = sift._find_extrema(-imf[:, ii])
        trough_mag = -trough_mag

        for jj in range(len(peak_loc)-1):
            if cycle_start == 'peaks':
                start = peak_loc[jj]
                cycles[peak_loc[jj]:peak_loc[jj+1], ii] = jj+1
            elif cycle_start == 'asc':
                pk = peak_loc[jj]
                tr_ind = np.where(trough_loc - peak_loc[jj] < 0)[0][-1]
                tr = trough_loc[tr_ind]
                if (imf[tr, ii] > 0) or (imf[pk, ii] < 0):
                    continue
                start = np.where(np.diff(np.sign(imf[tr:pk, ii])) == 2)[0][0] + tr

                pk = peak_loc[jj+1]
                tr_ind = np.where(trough_loc - peak_loc[jj+1] < 0)[0][-1]
                tr = trough_loc[tr_ind]
                if (imf[tr, ii] > 0) or (imf[pk, ii] < 0):
                    continue
                stop = np.where(np.diff(np.sign(imf[tr:pk, ii])) == 2)[0][0] + tr

                cycles[start:stop, ii] = jj+1
            elif cycle_start == 'troughs':
                start = trough_loc[jj]
                cycles[trough_loc[jj]:trough_loc[jj+1], ii] = jj+1
            elif cycle_start == 'desc':
                pass

    return cycles.astype(int)


def is_good(phase, waveform=None, ret_all_checks=False, phase_edge=np.pi/12, mode='cycle'):

    cycle_checks = np.zeros((4,), dtype=bool)

    if mode == 'augmented':
        phase = np.unwrap(phase) - 2*np.pi
        phase_min = -np.pi/2
    else:
        phase_min = 0

    # Check for postively increasing phase
    if np.all(np.diff(phase) > 0):
        cycle_checks[0] = True

    # Check that start of cycle is close to 0
    if (phase[0] >= phase_min and phase[0] <= phase_min + phase_edge):
        cycle_checks[1] = True

    # Check that end of cycle is close to pi
    if (phase[- 1] <= 2 * np.pi) and (phase[- 1] >= 2 * np.pi - phase_edge):
        cycle_checks[2] = True

    if waveform is not None:
        # Check we find 5 sensible control points if imf is provided
        try:
            # Should extend this to cope with multiple peaks etc
            ctrl = (0, sift._find_extrema(waveform)[0][0],
                    np.where(np.gradient(np.sign(waveform)) == -1)[0][0],
                    sift._find_extrema(-waveform)[0][0],
                    len(waveform))
            if len(ctrl) == 5 and np.all(np.sign(np.diff(ctrl))):
                cycle_checks[3] = True
        except IndexError:
            # Sometimes we don't find any candidate for a control point
            cycle_checks[3] = False
    else:
        # No time-series so assume everything is fine
        cycle_checks[3] = True

    if ret_all_checks:
        return cycle_checks
    else:
        return np.all(cycle_checks)


###################################################
# CYCLE FEATURES

def get_cycle_stat(cycles, values, mode='compressed', func=np.mean):
    """
    Compute the average of a set of observations for each cycle.

    Parameters
    ----------
    cycles : ndarray
        array whose content index cycle locations
    values : ndarray
        array of observations to average within each cycle
    mode : {'compressed','full'}
         Flag to indicate whether to return a single value per cycle or the
         average values filled within a vector of the same size as values
         (Default value = 'compressed')
    func : function
        Function to call on the data in values for each cycle (Default
        np.mean). This can be any function, built-in or user defined, that
        processes a single vector of data returning a single value.

    Returns
    -------
    ndarray
        Array containing the cycle-averaged values


    """
    # Preamble
    logger.info('STARTED: get cycle stats')
    cycles = _ensure_cycle_inputs(cycles)
    values = ensure_vector([values], ['values'], 'get_cycle_stat')
<<<<<<< HEAD

    if cycles.nsamples != values.shape[0]:
        raise ValueError("Mismatched inputs between 'cycles' and 'values'")

=======

    if cycles.nsamples != values.shape[0]:
        raise ValueError("Mismatched inputs between 'cycles' and 'values'")

>>>>>>> 0c550eea
    logger.debug('computing stats for {0} cycles over {1} samples'.format(cycles.ncycles, values.shape[0]))
    logger.debug('computing metric {0} and returning {1}-array'.format(func, mode))

    # Main Body

    if mode == 'compressed':
        out = np.zeros((cycles.ncycles, )) * np.nan
    elif mode == 'full':
        out = np.zeros_like(values) * np.nan

    for cind, cycle_inds in cycles:
        if cycle_inds is None:
            continue
        stat = func(values[cycle_inds])
        if mode == 'compressed':
            out[cind] = stat
        elif mode == 'full':
            out[cycle_inds] = stat

    logger.info('COMPLETED: get cycle stats')
    return out


def get_chain_stat(chains, var, func=np.mean):
    """
    Compute a given function for observations across each chain of cycles.

    Parameters
    ----------
    chains : list
        Nested list of cycle indices. Output of emd.cycles.get_cycle_chain.
    var : ndarray
        1d array properties across all good cycles. Compressed output
        of emd.cycles.get_cycle_stat
    func : function
        Function to call on the data in values for each cycle (Default
        np.mean). This can be any function, built-in or user defined, that
        processes a single vector of data returning a single value.

    Returns
    -------
    stat : ndarray
        1D array of evaluated function on property var across each chain.

    """
    # Preamble
    logger.info('STARTED: get cycle stats')

    logger.debug('computing stats for {0} cycles over {1} chains'.format(len(var), len(chains)))
    logger.debug('computing metric {0}'.format(func))

    # Actual computation
    stat = np.array([func(var[x]) for x in chains])

    logger.info('COMPLETED: get chain stat')
    return stat


def phase_align(ip, x, cycles=None, npoints=48, interp_kind='linear', ii=None, mode='cycle'):
    """
    Compute phase alignment of a vector of observed values across a set of cycles.

    Parameters
    ----------
    ip : ndarray
        Input array of Instantaneous Phase values to base alignment on
    x : ndarray
        Input array of observed values to phase align
    cycles : ndarray (optional)
        Optional set of cycles within IP to use (Default value = None)
    npoints : int
        Number of points in the phase cycle to align to (Default = 48)
    interp_kind : {'linear','nearest','zero','slinear', 'quadratic','cubic','previous', 'next'}
        Type of interpolation to perform. Argument is passed onto
        scipy.interpolate.interp1d. (Default = 'linear')

    Returns
    -------
    ndarray :
        array containing the phase aligned observations

    """
    # Preamble
    logger.info('STARTED: phase-align cycles')

    out = ensure_vector((ip, x), ('ip', 'x'), 'phase_align')
    ip, x = out
    ensure_equal_dims((ip, x), ('ip', 'x'), 'phase_align')

    if cycles is None:
        cycles = get_cycle_vector(ip, return_good=False)
    cycles = _ensure_cycle_inputs(cycles)

    cycles.mode = mode

    if cycles.nsamples != ip.shape[0]:
        raise ValueError("Mismatched inputs between 'cycles' and 'ip'")

    # Main Body

    if mode == 'cycle':
        phase_edges, phase_bins = spectra.define_hist_bins(0, 2 * np.pi, npoints)
    elif mode == 'augmented':
        phase_edges, phase_bins = spectra.define_hist_bins(-np.pi / 2, 2 * np.pi, npoints)

    msg = 'aligning {0} cycles over {1} phase points with {2} interpolation'
    logger.debug(msg.format(cycles.niters,
                 npoints,
                 interp_kind))

    avg = np.zeros((npoints, cycles.niters))
    for cind, cycle_inds in cycles:
        if (ii is not None) and (cind is not ii):
            continue
        if cycle_inds is None:
            continue
        phase_data = ip[cycle_inds].copy()

        if mode == 'augmented':
            phase_data = np.unwrap(phase_data) - 2 * np.pi
            #if phase_data[0] < -1.6  or phase_data[0] > -1.5:
            #    print(phase_data[0])
            #else:
            #    print('ok')

        x_data = x[cycle_inds]

        f = interp.interp1d(phase_data, x_data, kind=interp_kind,
                            bounds_error=False, fill_value='extrapolate')

        avg[:, cind] = f(phase_bins)
        if np.any(avg[:, cind] > 50):
            print(cind)

    logger.info('COMPLETED: phase-align cycles')
    return avg, phase_bins


def bin_by_phase(ip, x, nbins=24, weights=None, variance_metric='variance',
                 bin_edges=None):
    """
    Compute distribution of x by phase-bins in the Instantaneous Frequency.

    Parameters
    ----------
    ip : ndarray
        Input vector of instataneous phase values
    x : ndarray
        Input array of values to be binned, first dimension much match length of
        IP
    nbins : integer
         number of phase bins to define (Default value = 24)
    weights : ndarray (optional)
         Optional set of linear weights to apply before averaging (Default value = None)
    variance_metric : {'variance','std','sem'}
         Flag to select whether the variance, standard deviation or standard
         error of the mean in computed across cycles (Default value = 'variance')
    bin_edges : ndarray (optional)
         Optional set of bin edges to override automatic bin specification (Default value = None)

    Returns
    -------
    avg : ndarray
        Vector containing the average across cycles as a function of phase
    var : ndarray
        Vector containing the selected variance metric across cycles as a
        function of phase
    bin_centres : ndarray
        Vector of bin centres

    """

    # Preamble
    ip = ensure_vector([ip], ['ip'], 'bin_by_phase')
    if weights is not None:
        weights = ensure_1d_with_singleton([weights], ['weights'], 'bin_by_phase')
        ensure_equal_dims((ip, x, weights), ('ip', 'x', 'weights'), 'bin_by_phase', dim=0)
    else:
        ensure_equal_dims((ip, x), ('ip', 'x'), 'bin_by_phase', dim=0)

    # Main body

    if bin_edges is None:
        bin_edges, bin_centres = spectra.define_hist_bins(0, 2 * np.pi, nbins)
    else:
        nbins = len(bin_edges) - 1
        bin_centres = bin_edges[:-1] + np.diff(bin_edges) / 2

    bin_inds = np.digitize(ip, bin_edges)

    out_dims = list((nbins, *x.shape[1:]))
    avg = np.zeros(out_dims) * np.nan
    var = np.zeros(out_dims) * np.nan
    for ii in range(1, nbins):
        inds = bin_inds == ii
        if weights is None:
            avg[ii - 1, ...] = np.average(x[inds, ...], axis=0)
            v = np.average(
                (x[inds, ...] - np.repeat(avg[None, ii - 1, ...], np.sum(inds), axis=0))**2, axis=0)
        else:
            if inds.sum() > 0:
                avg[ii - 1, ...] = np.average(x[inds, ...], axis=0,
                                              weights=weights[inds].dot(np.ones((1, x.shape[1]))))
                v = np.average((x[inds, ...] - np.repeat(avg[None, ii - 1, ...], np.sum(inds), axis=0)**2),
                               weights=weights[inds].dot(np.ones((1, x.shape[1]))), axis=0)
            else:
                v = np.nan

        if variance_metric == 'variance':
            var[ii - 1, ...] = v
        elif variance_metric == 'std':
            var[ii - 1, ...] = np.sqrt(v)
        elif variance_metric == 'sem':
            var[ii - 1, ...] = np.sqrt(v) / np.repeat(np.sqrt(inds.sum()
                                                              [None, ...]), x.shape[0], axis=0)

    return avg, var, bin_centres


def mean_vector(IP, X):
    """Compute the mean vector of a set of values wrapped around the unit circle.

    Parameters
    ----------
    IP : ndarray
        Instantaneous Phase values
    X : ndarray
        Observations corresponding to IP values

    Returns
    -------
    mv : ndarray
        Set of mean vectors

    """
    phi = np.cos(IP) + 1j * np.sin(IP)
    mv = phi[:, None] * X
    return mv.mean(axis=0)


def basis_project(X, ncomps=1, ret_basis=False):
    """Express a set of signals in a simple sine-cosine basis set.

    Parameters
    ----------
    IP : ndarray
        Instantaneous Phase values
    X : ndarray
        Observations corresponding to IP values
    ncomps : int
        Number of sine-cosine pairs to express signal in (default=1)
    ret_basis : bool
        Flag indicating whether to return basis set (default=False)

    Returns
    -------
    basis : ndarray
        Set of values in basis dimensions

    """
    nsamples = X.shape[0]
    basis = np.c_[np.cos(np.linspace(0, 2 * np.pi, nsamples)),
                  np.sin(np.linspace(0, 2 * np.pi, nsamples))]

    if ncomps > 1:
        for ii in range(1, ncomps + 1):
            basis = np.c_[basis,
                          np.cos(np.linspace(0, 2 * (ii + 1) * np.pi, nsamples)),
                          np.sin(np.linspace(0, 2 * (ii + 1) * np.pi, nsamples))]
    basis = basis.T

    if ret_basis:
        return basis.dot(X), basis
    else:
        return basis.dot(X)


def get_chain_position(chains, mode='compressed', cycles=None):
    cp = np.concatenate([np.arange(len(c)) for c in chains])
    if mode == 'compressed':
        return cp
    elif mode == 'full':
        return _cycles_support.map_cycles_to_samples(cp, cycles)


###################################################
# CONTROL POINT FEATURES


def get_control_points(x, cycles, interp=False, mode='cycle'):
    """
    Identify sets of control points from identified cycles. The control points
    are the ascending zero, peak, descending zero & trough.

    Parameters
    ----------
    x : ndarray
        Input array of oscillatory data
    good_cycles : ndarray
        array whose content index cycle locations

    Returns
    -------
    ndarray
        The control points for each cycle in x


    """

    if isinstance(cycles, np.ndarray) and mode == 'augmented':
        raise ValueError

    # Preamble
    x = ensure_vector([x], ['x'], 'get_control_points')
    cycles = _ensure_cycle_inputs(cycles)
    print(type(cycles))  # This should be an IterateCycles instance - ALWAYS!!
    if mode == 'augmented':
        cycles.mode = 'augmented'

    if cycles.nsamples != x.shape[0]:
        raise ValueError("Mismatched inputs between 'cycles' and 'values'")

    # Main Body

    ctrl = list()
    for cind, cycle_inds in cycles:
        if (cycle_inds is None) or (len(cycle_inds) < 5):
            # We need at least 5 samples to compute control points...
            if mode == 'augmented':
                ctrl.append((np.nan, np.nan, np.nan, np.nan, np.nan, np.nan))
            else:
                ctrl.append((np.nan, np.nan, np.nan, np.nan, np.nan))
            continue

        cycle = x[cycle_inds]

        if mode == 'augmented':
            asc = cf_ascending_zero_sample(cycle, interp=interp)
        else:
            asc = None

        pk = cf_peak_sample(cycle, interp=interp)

        desc = cf_descending_zero_sample(cycle, interp=interp)

        tr = cf_trough_sample(cycle, interp=interp)

        # Append to list
        if mode == 'cycle':
            ctrl.append((0, pk, desc, tr, len(cycle)-1))
        elif mode == 'augmented':
            ctrl.append((0, asc, pk, desc, tr, len(cycle)-1))

    # Return as array
    ctrl = np.array(ctrl)
    ctrl[ctrl == None] = np.nan  # noqa: E711

    return ctrl


def get_control_point_metrics(ctrl, normalise=True):

    # Peak to trough ratio
    p2t = (ctrl[:, 2] - (ctrl[:, 4]-ctrl[:, 2]))
    # Ascending to Descending ratio
    a2d = (ctrl[:, 1]+(ctrl[:, 4]-ctrl[:, 3])) - (ctrl[:, 3]-ctrl[:, 1])

    if normalise:
        p2t = p2t / ctrl[:, 4]
        a2d = a2d / ctrl[:, 4]

    return p2t, a2d


def get_control_point_metrics_aug(ctrl):
    """inputs are
    (start, asc, peak, desc, trough, end)
<<<<<<< HEAD
=======
    """

    # Peak to trough ratio ( P / P+T )
    p2t = (ctrl[:, 3] - ctrl[:, 1]) / (ctrl[:, 5]-ctrl[:, 1])
    # Ascending to Descending ratio ( A / A+D )
    a2d = ctrl[:, 2] / ctrl[:, 4]

    return p2t, a2d


###################################################
# FEATURE MATCHING


def kdt_match(x, y, K=15, distance_upper_bound=np.inf):
>>>>>>> 0c550eea
    """

    # Peak to trough ratio ( P / P+T )
    p2t = (ctrl[:, 3] - ctrl[:, 1]) / (ctrl[:, 5]-ctrl[:, 1])
    # Ascending to Descending ratio ( A / A+D )
    a2d = ctrl[:, 2] / ctrl[:, 4]

    return p2t, a2d


###################################################
# FEATURE MATCHING


def kdt_match(x, y, K=15, distance_upper_bound=np.inf):
    """Find unique nearest-neighbours between two n-dimensional feature sets.

    Useful for matching two sets of cycles on one or more features (ie
    amplitude and average frequency).

    Rows in x are matched to rows in y. As such - it is good to have (many)
    more rows in y than x if possible.

    This uses a k-dimensional tree to query for the K nearest neighbours and
    returns the closest unique neighbour. If no unique match is found - the row
    is not returned. Increasing K will find more matches but allow matches
    between more distant observations.

    Not advisable for use with more than a handful of features.

    Parameters
    ----------
    x : ndarray
        [ num observations x num features ] array to match to
    y : ndarray
        [ num observations x num features ] array of potential matches
    K : int
        number of potential nearest-neigbours to query

    Returns
    -------
    ndarray
        indices of matched observations in x
    ndarray
        indices of matched observations in y

    """
    if x.ndim == 1:
        x = x[:, None]
    if y.ndim == 1:
        y = y[:, None]

    #
    logger.info('Starting KD-Tree Match')
    msg = 'Matching {0} features from y ({1} observations) to x ({2} observations)'
    logger.info(msg.format(x.shape[1], y.shape[0], x.shape[0]))
    logger.debug('K: {0}, distance_upper_bound: {1}'.format(K, distance_upper_bound))

    # Initialise Tree and find nearest neighbours
    kdt = spatial.cKDTree(y)
    D, inds = kdt.query(x, k=K, distance_upper_bound=distance_upper_bound)

    II = np.zeros_like(inds)
    selected = []
    for ii in range(K):
        # Find unique values and their indices in this column
        uni, uni_inds = _unique_inds(inds[:, ii])
        # Get index of lowest distance match amongst occurrences of each unique value
        ix = [np.argmin(D[uni_inds[jj], ii]) for jj in range(len(uni))]
        # Map closest match index to full column index
        closest_uni_inds = [uni_inds[jj][ix[jj]] for jj in range(len(uni))]
        # Remove duplicates and -1s (-1 indicates distance to neighbour is
        # above threshold)
        uni = uni[(uni != np.inf)]
        # Remove previously selected
        bo = np.array([u in selected for u in uni])
        uni = uni[bo == False]  # noqa: E712
        # Find indices of matches between uniques and values in col
        uni_matches = np.zeros((inds.shape[0],))
        uni_matches[closest_uni_inds] = np.sum(inds[closest_uni_inds, ii, None] == uni, axis=1)
        # Remove matches which are selected in previous columns
        uni_matches[II[:, :ii].sum(axis=1) > 0] = 0
        # Mark remaining matches with 1s in this col
        II[np.where(uni_matches)[0], ii] = 1
        selected.extend(inds[np.where(uni_matches)[0], ii])

        msg = '{0} Matches in layer {1}'
        logger.debug(msg.format(np.sum(uni_matches), ii))

    # Find column index of left-most choice per row (ie closest unique neighbour)
    winner = np.argmax(II, axis=1)
    # Find row index of winner
    final = np.zeros((II.shape[0],), dtype=int)
    for ii in range(II.shape[0]):
        if (np.sum(II[ii, :]) == 1) and (winner[ii] < y.shape[0]) and \
           (inds[ii, winner[ii]] < y.shape[0]):
            final[ii] = inds[ii, winner[ii]]
        else:
            final[ii] = -1  # No good match

    # Remove failed matches
    uni, _ = np.unique(final, return_counts=True)
    x_inds = np.where(final > -1)[0]
    y_inds = final[x_inds]

    #
    logger.info('Returning {0} matched observations'.format(x_inds.shape[0]))

    return x_inds, y_inds


def _unique_inds(ar):
    """Find the unique elements of an array, ignoring shape.

    Adapted from numpy.lib.arraysetops._unique1d - Original function only
    returns index of first occurrence of unique value

    """
    ar = np.asanyarray(ar).flatten()
    ar.sort()
    aux = ar

    mask = np.empty(aux.shape, dtype=np.bool_)
    mask[:1] = True
    mask[1:] = aux[1:] != aux[:-1]

    ar_inds = [np.where(ar == ii)[0] for ii in ar[mask]]

    return ar[mask], ar_inds


###################################################
# CYCLE FEATURE FUNCS

def cf_start_value(x):
    """Return first value in a cycle"""
    return x[0]


def cf_end_value(x):
    """Return last value in a cycle"""
    return x[-1]


def cf_peak_sample(x, interp=True):
    """Compute index of peak in a single cycle."""
    locs, pks = sift._find_extrema(x, parabolic_extrema=interp)
    if len(pks) == 0:
        return None
    else:
        return locs[np.argmax(pks)]


def cf_peak_value(x, interp=True):
    """Compute value at peak in a single cycle."""
    locs, pks = sift._find_extrema(x, parabolic_extrema=interp)
    if len(pks) == 0:
        return None
    else:
        return pks[np.argmax(pks)]


def cf_trough_sample(x, interp=True):
    """Compute index of trough in a single cycle."""
    locs, trs = sift._find_extrema(-x, parabolic_extrema=interp)
    trs = -trs
    if len(trs) == 0:
        return None
    else:
        return locs[np.argmin(trs)]


def cf_trough_value(x, interp=True):
    """Compute value at trough in a single cycle."""
    locs, trs = sift._find_extrema(-x, parabolic_extrema=interp)
    trs = -trs
    if len(trs) == 0:
        return None
    else:

        return trs[np.argmin(trs)]


def cf_descending_zero_sample(x, interp=True):
    """Compute index of descending zero-crossing in a single cycle."""
    desc = np.where(np.diff(np.sign(x)) == -2)[0]
    if len(desc) == 0:
        return None
    else:
        desc = desc[0]
    if interp:
        interp_ind = np.argmin(np.abs(np.linspace(x[desc], x[desc+1], 1000)))
        desc = desc + np.linspace(0, 1, 1000)[interp_ind]
    return desc


def cf_ascending_zero_sample(x, interp=True):
    """Compute index of ascending zero-crossing in a single cycle."""
    asc = np.where(np.diff(np.sign(x)) == 2)[0]
    if len(asc) == 0:
        return None
    else:
        asc = asc[0]
    if interp:
        interp_ind = np.argmin(np.abs(np.linspace(x[asc], x[asc+1], 1000)))
        asc = asc + np.linspace(0, 1, 1000)[interp_ind]
    return asc


###################################################
# ITERATING OVER CYCLES


def _ensure_cycle_inputs(invar):
    """Take a variable and return a valid iterable cycles class if possible"""
    if isinstance(invar, np.ndarray):
        # Assume we have a cycles vector
        invar = ensure_vector([invar], ['cycles'], '_check_cycle_inputs')
        return IterateCycles(cycle_vect=invar)
    elif isinstance(invar, Cycles):
        return invar.iterate()
    elif isinstance(invar, IterateCycles):
        return invar
    else:
        raise ValueError("'cycles' input not recognised, must be either a cycle-vector or Cycles class")


class IterateCycles:
    def __init__(self, iter_through='cycles', mode='cycle', valids=None,
                 cycle_vect=None, subset_vect=None, chain_vect=None, phase=None):
        self.cycle_vect = cycle_vect
        self.subset_vect = subset_vect
        self.chain_vect = chain_vect
        self.phase = phase
        self.valids = valids

        self.mode = mode
        self.iter_through = iter_through

        if self.cycle_vect is not None:
            self.ncycles = cycle_vect.max() + 1
            self.nsamples = cycle_vect.shape[0]
        if self.subset_vect is not None:
            self.nsubset = subset_vect.max() + 1
        if self.chain_vect is not None:
            self.nchain = chain_vect.max() + 1

    @property
    def niters(self):
        if self.iter_through == 'cycles':
            return self.cycle_vect.max() + 1
        elif self.iter_through == 'valids':
            return self.valids.sum() + 1
        elif self.iter_through == 'subset':
            return self.subset_vect.max() + 1
        elif self.iter_through == 'chains':
            return self.chain_vect.max() + 1

    def __iter__(self):
        if self.iter_through == 'cycles':
            return self.iterate_cycles()
        elif self.iter_through == 'valids':
            return self.iterate_valids()
        elif self.iter_through == 'subset':
            return self.iterate_subset()
        elif self.iter_through == 'chains':
            return self.iterate_chains()
        else:
            raise ValueError

    def iterate_cycles(self):
        for ii in range(self.ncycles):
            if self.mode == 'cycle':
                inds = _cycles_support.map_cycle_to_samples(self.cycle_vect, ii)
                yield ii, inds
            elif self.mode == 'augmented':
                inds = _cycles_support.map_cycle_to_samples_augmented(self.cycle_vect, ii, self.phase)
                yield ii, inds
            else:
                raise ValueError

    def iterate_valids(self):
        for idx, ii in enumerate(np.where(self.valids)[0]):
            if self.mode == 'cycles':
                inds = _cycles_support.map_cycle_to_samples(self.cycle_vect, ii)
                yield idx, inds
            elif self.mode == 'augmented':
                inds = _cycles_support.map_cycle_to_samples_augmented(self.cycle_vect, ii, self.phase)
                if inds is None:
                    continue
                yield idx, inds
            else:
                raise ValueError

    def iterate_subset(self):
        for ii in range(self.nsubset):
            if self.mode == 'cycle':
                inds = _cycles_support.map_subset_to_sample(self.subset_vect, self.cycle_vect, ii)
                yield ii, inds
            elif self.mode == 'augmented':
                inds = _cycles_support.map_subset_to_sample_augmented(self.subset_vect, self.cycle_vect, ii, self.phase)
                yield ii, inds
            else:
                raise ValueError

    def iterate_chains(self):
        for ii in range(self.nchain):
            inds = _cycles_support.map_chain_to_samples(self.chain_vect, self.subset_vect, self.cycle_vect, ii)
            yield ii, inds


###################################################
# THE CYCLES CLASS

class Cycles:

    def __init__(self, IP, phase_step=1.5 * np.pi, phase_edge=np.pi / 12,
                 compute_timings=False, mode='cycle'):
        self.phase = IP
        self.phase_step = phase_step
        self.phase_edge = phase_edge

        self.phase = ensure_1d_with_singleton([IP], ['IP'], 'Cycles')
        self.cycle_vect = get_cycle_vector(self.phase, return_good=False,
                                           phase_step=phase_step, phase_edge=phase_edge)
        self.subset_vect = None
        self.chain_vect = None
        self.mask_conditions = None

        self.ncycles = self.cycle_vect.max() + 1
        self.nsamples = self.phase.shape[0]

        self.metrics = dict()
        self.compute_cycle_metric('is_good', self.phase, is_good, dtype=int)
        if compute_timings:
            self.compute_cycle_timings()

    def __repr__(self):
        if self.subset_vect is None:
            return "{0} ({1} cycles {2} metrics) ".format(type(self),
                                                          self.ncycles,
                                                          len(self.metrics.keys()))
        else:
            msg = "{0} ({1} cycles {2} subset {3} chains - {4} metrics) "
            return msg.format(type(self),
                              self.ncycles,
                              self.subset_vect.max()+1,
                              self.chain_vect.max(),
                              len(self.metrics.keys()))

    def __iter__(self):
        return self.iterate().__iter__()

    def iterate(self, through='cycles', conditions=None, mode='cycle'):
        if conditions is not None:
            valids = self.get_valid_cycles(conditions)
        else:
            valids = None

        looper = IterateCycles(iter_through=through, mode=mode, valids=valids,
                               cycle_vect=self.cycle_vect, subset_vect=self.subset_vect,
                               chain_vect=self.chain_vect, phase=self.phase)
        return looper

    def get_inds_of_cycle(self, ii, mode='cycle'):
        if mode == 'cycle':
            inds = _cycles_support.map_cycle_to_samples(self.cycle_vect, ii)
            return inds
        elif mode == 'augmented':
            inds = _cycles_support.map_cycle_to_samples_augmented(self.cycle_vect, ii, self.phase)
            return inds

    def get_cycle_vector(self, ii, mode='cycle'):
        """Get sample indices of a single cycle"""
        if mode == 'cycle':
            return _cycles_support.map_cycle_to_samples(self.cycle_vect, ii)
        elif mode == 'augmented':
            return _cycles_support.map_cycle_to_samples_augmented(self.cycle_vect, ii, self.phase)
        else:
            raise ValueError

    def compute_cycle_metric(self, name, vals, func, dtype=None, mode='cycle'):
        """Compute a statistic for all cycles and store the result in the Cycle
        object for later use.
        """
        if mode == 'cycle':
            vals = _cycles_support.get_cycle_stat_from_samples(vals, self.cycle_vect, func=func)
        elif mode == 'augmented':
            vals = _cycles_support.get_augmented_cycle_stat_from_samples(vals, self.cycle_vect, self.phase, func=func)
        else:
            raise ValueError

        if dtype is not None:
            vals = vals.astype(dtype)
        self.add_cycle_metric(name, vals)

    def add_cycle_metric(self, name, cycle_vals, dtype=None):
        """Add an externally computed per-cycle metric"""
        if len(cycle_vals) != self.ncycles:
            msg = "Input metrics ({0}) mismatched to existing metrics ({1})"
            return ValueError(msg.format(cycle_vals.shape, self.ncyclee))

        if dtype is not None:
            cycle_vals = cycle_vals.astype(dtype)

        self.metrics[name] = cycle_vals

    def compute_chain_metric(self, name, vals, func, dtype=None):
        """Compute a metric for each chain and store the result in the cycle object"""

        if self.mask_conditions is None:
            raise ValueError

        vals = _cycles_support.get_chain_stat_from_samples(vals, self.chain_vect,
                                                           self.subset_vect, self.cycle_vect, func=func)
        vals = _cycles_support.project_chain_to_cycles(vals, self.chain_vect, self.subset_vect)

        if dtype is not None:
            vals = vals.astype(dtype)

        self.add_cycle_metric(name, vals)

    def compute_cycle_timings(self):
        self.compute_cycle_metric('start_sample',
                                  np.arange(len(self.cycle_vect)),
                                  cf_start_value,
                                  dtype=int)
        self.compute_cycle_metric('stop_sample',
                                  np.arange(len(self.cycle_vect)),
                                  cf_end_value,
                                  dtype=int)
        self.compute_cycle_metric('duration',
                                  self.cycle_vect,
                                  len,
                                  dtype=int)

    def compute_chain_timings(self):
        self.compute_chain_metric('chain_start', np.arange(0, len(self.cycle_vect)), cf_start_value, dtype=int)
        self.compute_chain_metric('chain_end', np.arange(0, len(self.cycle_vect)), cf_end_value, dtype=int)
        self.compute_chain_metric('chain_len_samples', self.cycle_vect, len, dtype=int)

        def _get_chain_len(x):
            return len(np.unique(x))
        self.compute_chain_metric('chain_len_cycles', self.cycle_vect, _get_chain_len, dtype=int)

    def get_metric_dataframe(self, subset=False, conditions=None):
        import pandas as pd
        d = pd.DataFrame.from_dict(self.metrics)

        if subset and (conditions is not None):
            raise ValueError("Please specify either 'subset=True' or a set of conditions")
        elif subset:
            conditions = self.mask_conditions

        if conditions is not None:
            inds = self.get_valid_cycles(conditions) == False  # noqa: E712
            d = d.drop(np.where(inds)[0])
            d = d.reset_index()

        return d

    def get_valid_cycles(self, conditions, ret_separate=False):
        """Find subset of cycles matching specified conditions
        """

        if isinstance(conditions, str):
            conditions = [conditions]

        out = np.zeros((len(self.metrics['is_good']), len(conditions)))
        for idx, c in enumerate(conditions):
            name, func, val = self._parse_condition(c)
            out[:, idx] = func(self.metrics[name], val)

        if ret_separate:
            return out
        else:
            return np.all(out, axis=1)

    def apply_cycle_mask(self, conditions):
        """Set conditions to define subsets + chains"""
        self.mask_conditions = conditions

        valids = self.get_valid_cycles(conditions)
        self.subset_vect = get_subset_vector(valids)
        self.chain_vect = get_chain_vector(self.subset_vect)

        vals = _cycles_support.project_chain_to_cycles(np.arange(self.chain_vect.max()+1),
                                                       self.chain_vect, self.subset_vect)
        self.add_cycle_metric('chain_ind', vals, dtype=int)

    def _parse_condition(self, cond):
        """Parse strings defining conditional statements.
        """
        name = re.split(r'[=<>!]', cond)[0]
        comp = cond[len(name):]

        if comp[:2] == '==':
            func = np.equal
        elif comp[:2] == '!=':
            func = np.not_equal
        elif comp[:2] == '<=':
            func = np.less_equal
        elif comp[:2] == '>=':
            func = np.greater_equal
        elif comp[0] == '<':
            func = np.less
        elif comp[0] == '>':
            func = np.greater
        else:
            print('Comparator not recognised!')

        val = float(comp.lstrip('!=<>'))

        return (name, func, val)<|MERGE_RESOLUTION|>--- conflicted
+++ resolved
@@ -18,37 +18,24 @@
 
 
 """
-<<<<<<< HEAD
+
 import re
-import logging
-=======
-
-import re
->>>>>>> 0c550eea
 import warnings
 import numpy as np
 from scipy import interpolate as interp
-from scipy import spatial
 
 from . import spectra, utils, sift, _cycles_support
 from .support import ensure_equal_dims, ensure_vector, ensure_2d, ensure_1d_with_singleton
 
 # Housekeeping for logging
+import logging
 logger = logging.getLogger(__name__)
 
-
-<<<<<<< HEAD
 
 ###################################################
 # CYCLE IDENTIFICATION
 
 
-=======
-###################################################
-# CYCLE IDENTIFICATION
-
-
->>>>>>> 0c550eea
 def get_cycle_inds(*args, **kwargs):
     msg = "WARNING: 'emd.cycles.get_cycle_inds' is deprecated and " + \
           "will be removed in a future version of EMD. Please change to use " + \
@@ -63,12 +50,8 @@
 def get_cycle_vector(phase, return_good=True, mask=None,
                      imf=None, phase_step=1.5 * np.pi,
                      phase_edge=np.pi / 12):
-<<<<<<< HEAD
-    """Identify cycles within a instantaneous phase time-course and, optionally,
-=======
     """
     Identify cycles within a instantaneous phase time-course and, optionally,
->>>>>>> 0c550eea
     remove 'bad' cycles by a number of criteria.
 
     Parameters
@@ -82,10 +65,10 @@
     imf : ndarray
         Optional array of IMFs to used for control point identification when
         identifying good/bad cycles (Default value = None)
-    phase_step : float
+    phase_step : scalar
         Minimum value in the differential of the wrapped phase to identify a
         cycle transition (Default value = 1.5*np.pi)
-    phase_edge : float
+    phase_edge : scalar
         Maximum distance from 0 or 2pi for the first and last phase value in a
         good cycle. Only used when return_good is True
         (Default value = np.pi/12)
@@ -115,7 +98,9 @@
     A single cycle can be isolated by matching its index, eg for the 5th cycle
     cycle_5_inds = good_cycles==5
 
-    """
+
+    """
+
     # Preamble
     logger.info('STARTED: get cycle indices')
     if mask is not None:
@@ -333,17 +318,10 @@
     logger.info('STARTED: get cycle stats')
     cycles = _ensure_cycle_inputs(cycles)
     values = ensure_vector([values], ['values'], 'get_cycle_stat')
-<<<<<<< HEAD
 
     if cycles.nsamples != values.shape[0]:
         raise ValueError("Mismatched inputs between 'cycles' and 'values'")
 
-=======
-
-    if cycles.nsamples != values.shape[0]:
-        raise ValueError("Mismatched inputs between 'cycles' and 'values'")
-
->>>>>>> 0c550eea
     logger.debug('computing stats for {0} cycles over {1} samples'.format(cycles.ncycles, values.shape[0]))
     logger.debug('computing metric {0} and returning {1}-array'.format(func, mode))
 
@@ -426,6 +404,7 @@
         array containing the phase aligned observations
 
     """
+
     # Preamble
     logger.info('STARTED: phase-align cycles')
 
@@ -563,8 +542,9 @@
     return avg, var, bin_centres
 
 
-def mean_vector(IP, X):
-    """Compute the mean vector of a set of values wrapped around the unit circle.
+def mean_vector(IP, X, mask=None):
+    """
+    Compute the mean vector of a set of values wrapped around the unit circle.
 
     Parameters
     ----------
@@ -572,20 +552,25 @@
         Instantaneous Phase values
     X : ndarray
         Observations corresponding to IP values
+    mask :
+         (Default value = None)
 
     Returns
     -------
     mv : ndarray
         Set of mean vectors
 
-    """
+
+    """
+
     phi = np.cos(IP) + 1j * np.sin(IP)
     mv = phi[:, None] * X
     return mv.mean(axis=0)
 
 
 def basis_project(X, ncomps=1, ret_basis=False):
-    """Express a set of signals in a simple sine-cosine basis set.
+    """
+    Express a set of signals in a simple sine-cosine basis set
 
     Parameters
     ----------
@@ -603,6 +588,7 @@
     basis : ndarray
         Set of values in basis dimensions
 
+
     """
     nsamples = X.shape[0]
     basis = np.c_[np.cos(np.linspace(0, 2 * np.pi, nsamples)),
@@ -721,8 +707,6 @@
 def get_control_point_metrics_aug(ctrl):
     """inputs are
     (start, asc, peak, desc, trough, end)
-<<<<<<< HEAD
-=======
     """
 
     # Peak to trough ratio ( P / P+T )
@@ -738,24 +722,8 @@
 
 
 def kdt_match(x, y, K=15, distance_upper_bound=np.inf):
->>>>>>> 0c550eea
-    """
-
-    # Peak to trough ratio ( P / P+T )
-    p2t = (ctrl[:, 3] - ctrl[:, 1]) / (ctrl[:, 5]-ctrl[:, 1])
-    # Ascending to Descending ratio ( A / A+D )
-    a2d = ctrl[:, 2] / ctrl[:, 4]
-
-    return p2t, a2d
-
-
-###################################################
-# FEATURE MATCHING
-
-
-def kdt_match(x, y, K=15, distance_upper_bound=np.inf):
-    """Find unique nearest-neighbours between two n-dimensional feature sets.
-
+    """
+    Find unique nearest-neighbours between two n-dimensional feature sets.
     Useful for matching two sets of cycles on one or more features (ie
     amplitude and average frequency).
 
@@ -786,6 +754,7 @@
         indices of matched observations in y
 
     """
+
     if x.ndim == 1:
         x = x[:, None]
     if y.ndim == 1:
@@ -798,6 +767,7 @@
     logger.debug('K: {0}, distance_upper_bound: {1}'.format(K, distance_upper_bound))
 
     # Initialise Tree and find nearest neighbours
+    from scipy import spatial
     kdt = spatial.cKDTree(y)
     D, inds = kdt.query(x, k=K, distance_upper_bound=distance_upper_bound)
 
@@ -840,7 +810,7 @@
             final[ii] = -1  # No good match
 
     # Remove failed matches
-    uni, _ = np.unique(final, return_counts=True)
+    uni, cnt = np.unique(final, return_counts=True)
     x_inds = np.where(final > -1)[0]
     y_inds = final[x_inds]
 
@@ -851,10 +821,10 @@
 
 
 def _unique_inds(ar):
-    """Find the unique elements of an array, ignoring shape.
-
-    Adapted from numpy.lib.arraysetops._unique1d - Original function only
-    returns index of first occurrence of unique value
+    """
+    Find the unique elements of an array, ignoring shape.
+    Adapted from numpy.lib.arraysetops._unique1d
+        Original function only returns index of first occurrence of unique value
 
     """
     ar = np.asanyarray(ar).flatten()
