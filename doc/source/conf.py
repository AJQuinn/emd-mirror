# -*- coding: utf-8 -*-
#
# Configuration file for the Sphinx documentation builder.
#
# This file does only contain a selection of the most common options. For a
# full list see the documentation:
# http://www.sphinx-doc.org/en/master/config

# -- Path setup --------------------------------------------------------------

# If extensions (or modules to document with autodoc) are in another directory,
# add these directories to sys.path here. If the directory is relative to the
# documentation root, use os.path.abspath to make it absolute, like shown here.
#
# import os
# import sys
# sys.path.insert(0, os.path.abspath('.'))
import sphinx_bootstrap_theme
from sphinx_gallery.sorting import FileNameSortKey

import matplotlib
matplotlib.use('agg')

# Copy the changelog from package root dir to doc/source
import shutil
shutil.copy('../../changelog.md', 'changelog.md')


# -- Project information -----------------------------------------------------

project = 'emd'
copyright = '2019, Andrew Quinn'
author = 'Andrew Quinn'

# The short X.Y version
version = ''
# The full version, including alpha/beta/rc tags
release = '0.0.1'


# -- General configuration ---------------------------------------------------

# If your documentation needs a minimal Sphinx version, state it here.
#
# needs_sphinx = '1.0'

# Add any Sphinx extension module names here, as strings. They can be
# extensions coming with Sphinx (named 'sphinx.ext.*') or your custom
# ones.
extensions = [
    'sphinx.ext.autodoc',
    'sphinx.ext.autosummary',
    'sphinx.ext.todo',
    'sphinx.ext.coverage',
    'sphinx.ext.mathjax',
    'sphinx.ext.ifconfig',
    'sphinx.ext.viewcode',
    'sphinx.ext.githubpages',
    'sphinx_gallery.gen_gallery',
    'numpydoc'
]

# Add any paths that contain templates here, relative to this directory.
templates_path = ['_templates']

# The suffix(es) of source filenames.
# You can specify multiple suffix as a list of string:
#
# source_suffix = ['.rst', '.md']
source_suffix = '.rst'

# The master toctree document.
master_doc = 'index'

# The language for content autogenerated by Sphinx. Refer to documentation
# for a list of supported languages.
#
# This is also used if you do content translation via gettext catalogs.
# Usually you set "language" from the command line for these cases.
language = None

# List of patterns, relative to source directory, that match files and
# directories to ignore when looking for source files.
# This pattern also affects html_static_path and html_extra_path .
exclude_patterns = []

# The name of the Pygments (syntax highlighting) style to use.
pygments_style = 'sphinx'


# -- Options for HTML output -------------------------------------------------

# The theme to use for HTML and HTML Help pages.  See the documentation for
# a list of builtin themes.
#
#html_theme = 'sphinx_rtd_theme'

html_theme = 'bootstrap'
html_theme_path = sphinx_bootstrap_theme.get_html_theme_path()

# Theme options are theme-specific and customize the look and feel of a theme
# further.  For a list of options available for each theme, see the
# documentation.
#
# html_theme_options = {}

# Add any paths that contain custom static files (such as style sheets) here,
# relative to this directory. They are copied after the builtin static files,
# so a file named "default.css" will overwrite the builtin "default.css".
html_static_path = ['_static']

# Custom sidebar templates, must be a dictionary that maps document names
# to template names.
#
# The default sidebars (for documents that don't match any pattern) are
# defined by theme itself.  Builtin themes are using these templates by
# default: ``['localtoc.html', 'relations.html', 'sourcelink.html',
# 'searchbox.html']``.
#
# html_sidebars = {}


# -- Options for HTMLHelp output ---------------------------------------------

# Output file base name for HTML help builder.
htmlhelp_basename = 'emddoc'


# -- Options for LaTeX output ------------------------------------------------

latex_elements = {
    # The paper size ('letterpaper' or 'a4paper').
    #
    # 'papersize': 'letterpaper',

    # The font size ('10pt', '11pt' or '12pt').
    #
    # 'pointsize': '10pt',

    # Additional stuff for the LaTeX preamble.
    #
    # 'preamble': '',

    # Latex figure (float) alignment
    #
    # 'figure_align': 'htbp',
}

# Grouping the document tree into LaTeX files. List of tuples
# (source start file, target name, title,
#  author, documentclass [howto, manual, or own class]).
latex_documents = [
    (master_doc, 'emd.tex', 'emd Documentation',
     'Andrew Quinn', 'manual'),
]


# -- Options for manual page output ------------------------------------------

# One entry per manual page. List of tuples
# (source start file, name, description, authors, manual section).
man_pages = [
    (master_doc, 'emd', 'emd Documentation',
     [author], 1)
]


# -- Options for Texinfo output ----------------------------------------------

# Grouping the document tree into Texinfo files. List of tuples
# (source start file, target name, title, author,
#  dir menu entry, description, category)
texinfo_documents = [
    (master_doc, 'emd', 'emd Documentation',
     author, 'emd', 'One line description of project.',
     'Miscellaneous'),
]


# -- Options for Epub output -------------------------------------------------

# Bibliographic Dublin Core info.
epub_title = project
epub_author = author
epub_publisher = author
epub_copyright = copyright

# The unique identifier of the text. This can be a ISBN number
# or the project homepage.
#
# epub_identifier = ''

# A unique identification for the text.
#
# epub_uid = ''

# A list of files that should not be packed into the epub file.
epub_exclude_files = ['search.html']


# -- Extension configuration -------------------------------------------------

sphinx_gallery_conf = {
     'examples_dirs': 'tutorials',
     'gallery_dirs': 'emd_tutorials',  # path to where to save gallery generated output
     'filename_pattern': '/emd_tutorial_',
     'within_subsection_order': FileNameSortKey,
     'capture_repr': ('_repr_html_', '__repr__', '__str__'),
}

# -- Options for todo extension ----------------------------------------------

# If true, `todo` and `todoList` produce output, else they produce nothing.
todo_include_todos = True


# -- Options for sphinx_bootstrap

# Theme options are theme-specific and customize the look and feel of a
# theme further.
html_theme_options = {
    # Navigation bar title. (Default: ``project`` value)
    'navbar_title': '',

    # Tab name for entire site. (Default: "Site")
    'navbar_site_name': "Site",

    # A list of tuples containing pages or urls to link to.
    # Valid tuples should be in the following forms:
    #    (name, page)                 # a link to a page
    #    (name, "/aa/bb", 1)          # a link to an arbitrary relative url
    #    (name, "http://example.com", True) # arbitrary absolute url
    # Note the "1" or "True" value above as the third argument to indicate
    # an arbitrary url.
    'navbar_links': [
        ("Install", "install"),
        ("Tutorials", "emd_tutorials/index"),
        ("Reference", "reference"),
        ("Contribute", "contribute"),
<<<<<<< HEAD
=======
        ("Changes", "changelog"),
>>>>>>> f95cc53b
        ("GitLab", "https://gitlab.com/emd-dev/emd", True)
    ],

    # Render the next and previous page links in navbar. (Default: true)
    'navbar_sidebarrel': False,

    # Render the current pages TOC in the navbar. (Default: true)
    'navbar_pagenav': False,

    # Tab name for the current pages TOC. (Default: "Page")
    'navbar_pagenav_name': "Page",

    # Global TOC depth for "site" navbar tab. (Default: 1)
    # Switching to -1 shows all levels.
    'globaltoc_depth': 2,

    # Include hidden TOCs in Site navbar?
    #
    # Note: If this is "false", you cannot have mixed ``:hidden:`` and
    # non-hidden ``toctree`` directives in the same page, or else the build
    # will break.
    #
    # Values: "true" (default) or "false"
    'globaltoc_includehidden': "true",

    # HTML navbar class (Default: "navbar") to attach to <div> element.
    # For black navbar, do "navbar navbar-inverse"
    'navbar_class': "navbar navbar",

    # Fix navigation bar to top of page?
    # Values: "true" (default) or "false"
    'navbar_fixed_top': "true",

    # Location of link to source.
    # Options are "nav" (default), "footer" or anything else to exclude.
    'source_link_position': "nav",

    # Bootswatch (http://bootswatch.com/) theme.
    #
    # Options are nothing (default) or the name of a valid theme
    # such as "cosmo" or "sandstone".
    #
    # The set of valid themes depend on the version of Bootstrap
    # that's used (the next config option).
    #
    # Currently, the supported themes are:
    # - Bootstrap 2: https://bootswatch.com/2
    # - Bootstrap 3: https://bootswatch.com/3
    'bootswatch_theme': "yeti",

    # Choose Bootstrap version.
    # Values: "3" (default) or "2" (in quotes)
    'bootstrap_version': "3",
}

html_show_sourcelink = False
html_copy_source = False

# -- Options for custom CSS
# https://stackoverflow.com/a/37980230


def setup(app):
<<<<<<< HEAD
    app.add_css_file('css/emd_custom.css')  # may also be an URL
=======
    app.add_css_file('css/emd_custom.css')  # may also be an URL


# --
# Markdown support
from recommonmark.parser import CommonMarkParser

source_parsers = {
    '.md': CommonMarkParser,
}

source_suffix = ['.rst', '.md']
>>>>>>> f95cc53b
<|MERGE_RESOLUTION|>--- conflicted
+++ resolved
@@ -237,10 +237,7 @@
         ("Tutorials", "emd_tutorials/index"),
         ("Reference", "reference"),
         ("Contribute", "contribute"),
-<<<<<<< HEAD
-=======
         ("Changes", "changelog"),
->>>>>>> f95cc53b
         ("GitLab", "https://gitlab.com/emd-dev/emd", True)
     ],
 
@@ -304,9 +301,6 @@
 
 
 def setup(app):
-<<<<<<< HEAD
-    app.add_css_file('css/emd_custom.css')  # may also be an URL
-=======
     app.add_css_file('css/emd_custom.css')  # may also be an URL
 
 
@@ -318,5 +312,4 @@
     '.md': CommonMarkParser,
 }
 
-source_suffix = ['.rst', '.md']
->>>>>>> f95cc53b
+source_suffix = ['.rst', '.md']