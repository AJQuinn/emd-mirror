--- conflicted
+++ resolved
@@ -23,10 +23,7 @@
 	rm -fr build
 	rm -fr doc/build
 	rm -fr doc/source/emd_tutorials
-<<<<<<< HEAD
-=======
 	rm -fr doc/source/changelog.md
->>>>>>> f95cc53b
 	rm -fr emd.egg-info
 
 all-clean: install-clean
